package amqpretry

import (
	"errors"
	"log"
	"math"
	"strconv"
	"sync"

	"github.com/streadway/amqp"
)

const (
	RetryHeader = "retry-times"
	ErrorHeader = "error-message"
)

type AMQPRetry struct {
	option       Option
	amqpConn     *amqp.Connection
	consumer     *amqp.Channel
	consumerOnce sync.Once
	pusher       *amqp.Channel
	pusherOnce   sync.Once
}

type Option struct {
	DNS                  string
	DeliverQueue         string
	FailureQueue         string
	DeadLetterQueue      string
	DeadLetterExchange   string
	RetryHeader          string
<<<<<<< HEAD
	EnableErrorHeader    bool
	ErrorHeader          string
=======
	Qos                  ConsumerQosOptinon
>>>>>>> 7cf4e943
	InitQueueAndExchange bool
	Runnable             func(d *amqp.Delivery, retry *AMQPRetry) error
	RetryPolicy          func(times int16) (bool, string)
	RetryHandle          func(d *amqp.Delivery, retry *AMQPRetry, next int16, expiration string) error
	FailureHandle        func(d *amqp.Delivery, retry *AMQPRetry) error
	OnAckError           func(d *amqp.Delivery, retry *AMQPRetry, err error)
	AfterAck             func(d *amqp.Delivery, retry *AMQPRetry)
}

type ConsumerQosOptinon struct {
	PrefetchCount int
	PrefetchSize  int
	Global        bool
}

func New(op Option) (*AMQPRetry, error) {
	err := validate(op)
	if err != nil {
		return nil, err
	}

	conn, err := amqp.Dial(op.DNS)
	if err != nil {
		return nil, err
	}

	retry := &AMQPRetry{
		option:   op,
		amqpConn: conn,
	}

	return retry, retry.init()
}

func validate(op Option) error {
	if op.DeliverQueue == "" {
		return errors.New("DeliverQueue empty")
	}

	if op.FailureQueue == "" {
		return errors.New("FailureQueue empty")
	}

	if op.DeadLetterExchange == "" {
		return errors.New("DeadLetterExchange empty")
	}

	if op.DeadLetterQueue == "" {
		return errors.New("DeadLetterQueue empty")
	}

	return nil
}

func (r *AMQPRetry) Start() {
	err := r.Consumer().Qos(r.option.Qos.PrefetchCount, r.option.Qos.PrefetchSize, r.option.Qos.Global)
	failOnError(err)

	messages, err := r.Consumer().Consume(
		r.option.DeliverQueue, // queue
		"",                    // consumer
		false,                 // auto-ack
		false,                 // exclusive
		false,                 // no-local
		false,                 // no-wait
		nil,                   // args
	)

	failOnError(err)

	for d := range messages {
		err := r.option.Runnable(&d, r)
		if err != nil {
			if r.option.EnableErrorHeader {
				r.setErrorHeader(&d, err)
			}
			next := r.currentRetryTimes(&d) + 1
			if ok, expiration := r.option.RetryPolicy(next); ok {
				err = r.option.RetryHandle(&d, r, next, expiration)
			} else {
				err = r.option.FailureHandle(&d, r)
			}
			failOnError(err)
		}

		err = d.Ack(false)
		if err != nil {
			r.onAckError(&d, r, err)
		} else {
			r.afterAck(&d, r)
		}
	}
}

func (r *AMQPRetry) setErrorHeader(d *amqp.Delivery, err error) {
	if d.Headers == nil {
		d.Headers = make(amqp.Table)
	}

	d.Headers[r.option.ErrorHeader] = err.Error()
}

func (r *AMQPRetry) Pusher() *amqp.Channel {
	r.pusherOnce.Do(func() {
		ch, err := r.amqpConn.Channel()
		failOnError(err)
		r.pusher = ch
	})

	return r.pusher
}

func (r *AMQPRetry) Consumer() *amqp.Channel {
	r.consumerOnce.Do(func() {
		ch, err := r.amqpConn.Channel()
		failOnError(err)
		r.consumer = ch
	})

	return r.consumer
}

func (r *AMQPRetry) policy(times int16) (bool, string) {
	delay := math.Pow(2, float64(times))
	if delay > 60*60*24*5 {
		return false, "0"
	}
	return true, strconv.Itoa(int(delay * 1000))
}

func (r *AMQPRetry) retry(d *amqp.Delivery, retry *AMQPRetry, next int16, expiration string) error {
	if d.Headers == nil {
		d.Headers = make(amqp.Table)
	}
	d.Headers[r.option.RetryHeader] = next

	return r.Pusher().Publish(
		"",                       // exchange
		r.option.DeadLetterQueue, // routing key
		false,                    // mandatory
		false,                    // immediate
		amqp.Publishing{
			DeliveryMode: amqp.Persistent,
			Headers:      d.Headers,
			ContentType:  "application/json",
			Body:         d.Body,
			Expiration:   expiration,
		},
	)
}

func (r *AMQPRetry) onAckError(d *amqp.Delivery, retry *AMQPRetry, err error) {
	failOnError(err)
}

func (r *AMQPRetry) afterAck(d *amqp.Delivery, retry *AMQPRetry) {
}

func (r *AMQPRetry) failure(d *amqp.Delivery, retry *AMQPRetry) error {
	return r.Pusher().Publish(
		"",                    // exchange
		r.option.FailureQueue, // routing key
		false,                 // mandatory
		false,                 // immediate
		amqp.Publishing{
			DeliveryMode: amqp.Persistent,
			ContentType:  "application/json",
			Body:         d.Body,
		},
	)
}

func (r *AMQPRetry) currentRetryTimes(d *amqp.Delivery) int16 {
	times, ok := d.Headers[r.option.RetryHeader]
	if !ok {
		return 0
	}
	return times.(int16)
}

func (r *AMQPRetry) init() error {

	if r.option.RetryHeader == "" {
		r.option.RetryHeader = RetryHeader
	}

	if r.option.ErrorHeader == "" {
		r.option.ErrorHeader = ErrorHeader
	}

	if r.option.RetryPolicy == nil {
		r.option.RetryPolicy = r.policy
	}

	if r.option.RetryHandle == nil {
		r.option.RetryHandle = r.retry
	}

	if r.option.FailureHandle == nil {
		r.option.FailureHandle = r.failure
	}

	if r.option.OnAckError == nil {
		r.option.OnAckError = r.onAckError
	}

	if r.option.AfterAck == nil {
		r.option.AfterAck = r.afterAck
	}

	if r.option.InitQueueAndExchange {
		err := r.initQueueAndExchange()
		if err != nil {
			return err
		}
	}

	return nil
}

func (r *AMQPRetry) initQueueAndExchange() error {
	queues := []string{
		r.option.DeliverQueue,
		r.option.FailureQueue,
	}

	ch, err := r.amqpConn.Channel()
	if err != nil {
		return err
	}

	for _, q := range queues {
		var priority int16 = 10
		args := make(amqp.Table)
		args["x-max-priority"] = priority

		_, err := ch.QueueDeclare(
			q,     // name
			true,  // durable
			false, // delete when unused
			false, // exclusive
			false, // no-wait
			args,
		)

		if err != nil {
			return err
		}
	}

	// Declare Dead letter Exchange
	err = ch.ExchangeDeclare(r.option.DeadLetterExchange, "direct", true, false, false, false, nil)
	if err != nil {
		return err
	}

	args := make(amqp.Table)
	args["x-dead-letter-exchange"] = r.option.DeadLetterExchange
	args["x-dead-letter-routing-key"] = r.option.DeliverQueue
	_, err = ch.QueueDeclare(r.option.DeadLetterQueue, true, false, false, false, args)
	if err != nil {
		return err
	}

	return ch.QueueBind(r.option.DeliverQueue, r.option.DeliverQueue, r.option.DeadLetterExchange, false, nil)
}

func failOnError(err error) {
	if err != nil {
		log.Fatal(err)
	}
}<|MERGE_RESOLUTION|>--- conflicted
+++ resolved
@@ -31,13 +31,11 @@
 	DeadLetterQueue      string
 	DeadLetterExchange   string
 	RetryHeader          string
-<<<<<<< HEAD
 	EnableErrorHeader    bool
 	ErrorHeader          string
-=======
-	Qos                  ConsumerQosOptinon
->>>>>>> 7cf4e943
+	Qos                  ConsumerQosOption
 	InitQueueAndExchange bool
+	DeclareLazyQueue     bool
 	Runnable             func(d *amqp.Delivery, retry *AMQPRetry) error
 	RetryPolicy          func(times int16) (bool, string)
 	RetryHandle          func(d *amqp.Delivery, retry *AMQPRetry, next int16, expiration string) error
@@ -46,7 +44,7 @@
 	AfterAck             func(d *amqp.Delivery, retry *AMQPRetry)
 }
 
-type ConsumerQosOptinon struct {
+type ConsumerQosOption struct {
 	PrefetchCount int
 	PrefetchSize  int
 	Global        bool
@@ -97,12 +95,12 @@
 
 	messages, err := r.Consumer().Consume(
 		r.option.DeliverQueue, // queue
-		"",                    // consumer
-		false,                 // auto-ack
-		false,                 // exclusive
-		false,                 // no-local
-		false,                 // no-wait
-		nil,                   // args
+		"",    // consumer
+		false, // auto-ack
+		false, // exclusive
+		false, // no-local
+		false, // no-wait
+		nil,   // args
 	)
 
 	failOnError(err)
@@ -174,10 +172,10 @@
 	d.Headers[r.option.RetryHeader] = next
 
 	return r.Pusher().Publish(
-		"",                       // exchange
+		"", // exchange
 		r.option.DeadLetterQueue, // routing key
-		false,                    // mandatory
-		false,                    // immediate
+		false, // mandatory
+		false, // immediate
 		amqp.Publishing{
 			DeliveryMode: amqp.Persistent,
 			Headers:      d.Headers,
@@ -197,10 +195,10 @@
 
 func (r *AMQPRetry) failure(d *amqp.Delivery, retry *AMQPRetry) error {
 	return r.Pusher().Publish(
-		"",                    // exchange
+		"", // exchange
 		r.option.FailureQueue, // routing key
-		false,                 // mandatory
-		false,                 // immediate
+		false, // mandatory
+		false, // immediate
 		amqp.Publishing{
 			DeliveryMode: amqp.Persistent,
 			ContentType:  "application/json",
@@ -272,6 +270,9 @@
 		var priority int16 = 10
 		args := make(amqp.Table)
 		args["x-max-priority"] = priority
+		if r.option.DeclareLazyQueue {
+			args["x-queue-mode"] = "lazy"
+		}
 
 		_, err := ch.QueueDeclare(
 			q,     // name
